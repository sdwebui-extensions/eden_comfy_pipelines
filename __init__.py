--- conflicted
+++ resolved
@@ -70,13 +70,10 @@
     "KeyframeBlender": KeyframeBlender,
     "Eden_RandomPromptFromFile": Eden_RandomPromptFromFile,
     "Eden_StringReplace": Eden_StringReplace,
-<<<<<<< HEAD
     "Eden_randbool": Eden_randbool,
     "Eden_Face_Crop": Eden_Face_Crop
-=======
     "SDTypeConverter": SDTypeConverter,
     "SDAnyConverter": SDAnyConverter
->>>>>>> 0f432012
 }
 
 try:
