--- conflicted
+++ resolved
@@ -8,13 +8,8 @@
 from img_utils.hist_matcher import HistogramMatching
 from logic.logic_nodes import *
 from img_utils.animation import Animation_RGB_Mask
-<<<<<<< HEAD
-from ip_adapter_utils.random_rotate import IPAdapterRandomRotateEmbeds
 from eden_utils.lora_utils import Eden_Lora_Loader
-=======
 from ip_adapter_utils.random_rotate import IPAdapterRandomRotateEmbeds, SaveExplorationState
-
->>>>>>> 567c4645
 
 NODE_CLASS_MAPPINGS = {
     "CLIP_Interrogator": CLIP_Interrogator,
@@ -42,11 +37,8 @@
     "Animation_RGB_Mask": Animation_RGB_Mask,
     "ImageDescriptionNode": ImageDescriptionNode,
     "IPAdapterRandomRotateEmbeds": IPAdapterRandomRotateEmbeds,
-<<<<<<< HEAD
+    "SaveExplorationState": SaveExplorationState,
     "Eden_Lora_Loader": Eden_Lora_Loader
-=======
-    "SaveExplorationState": SaveExplorationState
->>>>>>> 567c4645
 }
 
 """
