import torch
from PIL import Image
import sys, os, time
import torch
import cv2
import numpy as np
import random
<<<<<<< HEAD
import torch
from torchvision import transforms
=======
import imghdr

>>>>>>> 325a5277

###########################################################################

"""
Below is some dirty path hacks 
to make sure we can import comfyUI modules
"""

from pathlib import Path
parent_dir = str(Path(__file__).resolve().parent.parent)
if parent_dir not in sys.path:
    sys.path.append(parent_dir)

sys.path.insert(0, os.path.join(os.path.dirname(os.path.realpath(__file__)), "../comfy"))

# Import comfyUI modules:
from comfy.cli_args import args
import folder_paths

###########################################################################

from torch.cuda.amp import autocast
import psutil

def print_available_memory():
    memory = psutil.virtual_memory()
    print(f"Available memory: {memory.available / 1024 / 1024 / 1024:.2f} GB")


class LatentTypeConversion:
    """
    Allows storing latents in float16 format to save memory, and converting to float32 when needed.
    """
    @classmethod
    def INPUT_TYPES(s):
        return {
            "required": {
                "latent": ("LATENT", ),
                "output_type": (["float16", "float32"], ),
                "verbose": ("BOOLEAN", {"default": True}),
            }
        }
    
    RETURN_TYPES = ("LATENT",)
    FUNCTION = "convert"
    CATEGORY = "Eden 🌱"

    def convert(self, latent, output_type="float16", verbose=True):
        if verbose:
            print_available_memory()
            print(f"Input latent type: {latent['samples'].dtype}")
            print(f"Input latent shape: {latent['samples'].shape}")
            print(f"Input device: {latent['samples'].device}")

        # Ensure the tensor is on the correct device (GPU if available)
        #device = 'cuda' if torch.cuda.is_available() else 'cpu'
        #latent["samples"] = latent["samples"].to(device)

        # Use autocast for automatic type conversion in mixed precision settings
        with autocast():
            if output_type == "float32" and latent["samples"].dtype == torch.float16:
                latent["samples"] = latent["samples"].float()
            elif output_type == "float16" and latent["samples"].dtype == torch.float32:
                latent["samples"] = latent["samples"].half()

        if verbose:
            print(f"After conversion, latent type: {latent['samples'].dtype}")
            print_available_memory()

        return (latent,)



class VAEDecode_to_folder:
    @classmethod
    def INPUT_TYPES(s):
        return {
            "required": { 
                 "samples": ("LATENT", ), 
                 "vae": ("VAE", ),
                 "prefix": ("STRING", {"default": "test"}),
                 "output_folder": ("STRING", {"default": "output/frames"}),
                }
            }
    RETURN_TYPES = ("STRING",)
    OUTPUT_NODE = True
    FUNCTION = "decode"
    CATEGORY = "Eden 🌱"

    def decode(self, vae, samples, prefix, output_folder):
        timestamp_str = time.strftime("%Y%m%d-%H%M%S")
        output_folder = os.path.join(output_folder, f"{prefix}_{timestamp_str}")
        os.makedirs(output_folder, exist_ok=True)

        for i, sample in enumerate(samples["samples"]):
            img = vae.decode(sample.unsqueeze(0))
            img = img.cpu().numpy() * 255.0
            img = np.clip(img, 0, 255).astype(np.uint8)
            img = Image.fromarray(img.squeeze())
            img.save(os.path.join(output_folder, f"{i:06d}.jpg"), quality=95)

        return (output_folder, )

import numpy as np
import torch.nn.functional as F
import torch

def gaussian_kernel_2d(sigma, size=0):
    size = int(2 * sigma) if size == 0 else size
    kernel_size = size // 2 * 2  # Ensure even size
    x = torch.arange(kernel_size) - kernel_size // 2
    kernel = torch.exp(-0.5 * (x / sigma) ** 2)
    kernel = kernel / kernel.sum()
    return kernel.view(1, 1, -1, 1) * kernel.view(1, 1, 1, -1)

class MaskFromRGB:
    @classmethod
    def INPUT_TYPES(s):
        return {
            "required": {
                "image": ("IMAGE", ),
                "threshold_r": ("FLOAT", { "default": 0.15, "min": 0.0, "max": 1, "step": 0.01, }),
                "threshold_g": ("FLOAT", { "default": 0.15, "min": 0.0, "max": 1, "step": 0.01, }),
                "threshold_b": ("FLOAT", { "default": 0.15, "min": 0.0, "max": 1, "step": 0.01, }),
                "feathering": ("FLOAT", { "default": 0.0, "min": 0.0, "max": 500.0, "step": 0.1 }),
            }
        }

    RETURN_TYPES = ("MASK","MASK","MASK","MASK","MASK","MASK","MASK","MASK",)
    RETURN_NAMES = ("red","green","blue","cyan","magenta","yellow","black","white",)
    FUNCTION = "execute"
    CATEGORY = "Eden 🌱"

    @torch.no_grad()
    def execute(self, image, threshold_r, threshold_g, threshold_b, feathering):

        # Thresholding
        red = (image[..., 0] >= 1 - threshold_r) & (image[..., 1] < threshold_g) & (image[..., 2] < threshold_b)
        green = (image[..., 0] < threshold_r) & (image[..., 1] >= 1 - threshold_g) & (image[..., 2] < threshold_b)
        blue = (image[..., 0] < threshold_r) & (image[..., 1] < threshold_g) & (image[..., 2] >= 1 - threshold_b)

        cyan = (image[..., 0] < threshold_r) & (image[..., 1] >= 1 - threshold_g) & (image[..., 2] >= 1 - threshold_b)
        magenta = (image[..., 0] >= 1 - threshold_r) & (image[..., 1] < threshold_g) & (image[..., 2] > 1 - threshold_b)
        yellow = (image[..., 0] >= 1 - threshold_r) & (image[..., 1] >= 1 - threshold_g) & (image[..., 2] < threshold_b)

        black = (image[..., 0] <= threshold_r) & (image[..., 1] <= threshold_g) & (image[..., 2] <= threshold_b)
        white = (image[..., 0] >= 1 - threshold_r) & (image[..., 1] >= 1 - threshold_g) & (image[..., 2] >= 1 - threshold_b)

        # Combine masks
        masks = torch.stack([red, green, blue, cyan, magenta, yellow, black, white], dim=1).float()

        if feathering > 0:
            masks = masks.to("cuda")
            n_imgs, n_colors, h, w = masks.shape
            batch_size = n_imgs * n_colors
            masks = masks.view(batch_size, h, w)

            kernel = gaussian_kernel_2d(feathering).to(masks.device)

            print("Feathering masks...")
            # Apply convolution for feathering
            masks_feathered = torch.zeros_like(masks)
            for i in range(masks.shape[0]):
                mask_padded = masks[i]
                mask_padded = mask_padded.unsqueeze(0).unsqueeze(0)  # Add batch dimension
                mask_feathered = F.conv2d(mask_padded, kernel, padding='same')
                masks_feathered[i] = mask_feathered.squeeze()
            
            masks = masks_feathered.view(n_imgs, n_colors, h, w).to("cpu")

        return masks[:, 0], masks[:, 1], masks[:, 2], masks[:, 3], masks[:, 4], masks[:, 5], masks[:, 6], masks[:, 7]

from sklearn.cluster import KMeans
from .img_utils import lab_to_rgb, rgb_to_lab

class MaskFromRGB_KMeans:
    @classmethod
    def INPUT_TYPES(s):
        return {
            "required": {
                "image": ("IMAGE", ),
                "n_clusters": ("INT", {"default": 6, "min": 2, "max": 10}),
                "feathering": ("FLOAT", { "default": 0.0, "min": 0.0, "max": 500.0, "step": 0.1 }),
            }
        }

    RETURN_TYPES = ("MASK","MASK","MASK","MASK","MASK","MASK","MASK","MASK",)
    RETURN_NAMES = ("1","2","3","4","5","6","7","8",)
    FUNCTION = "execute"
    CATEGORY = "Eden 🌱"

    @torch.no_grad()
    def execute(self, image, n_clusters, feathering):
        # Assuming you have your batch of PyTorch image tensors called 'image_batch'
        # Shape of image_batch: [n, h, w, 3]
        image = image.cuda()

        lab_images = torch.stack([rgb_to_lab(img) for img in image])
        # Reshape images to [n*w*h, 3] for k-means clustering
        n, h, w, _ = lab_images.shape
        lab_images_reshaped = lab_images.view(n*w*h, 3)

        # Apply KMeans clustering
        print("Applying KMeans clustering to find masking colors...")
        kmeans = KMeans(n_clusters=6, random_state=42)
        cluster_labels = kmeans.fit_predict(lab_images_reshaped.cpu().numpy())
        cluster_labels = torch.from_numpy(cluster_labels).to("cpu").view(n, h, w)

        # Transform the cluster_labels into masks:
        masks = torch.zeros(n, 8, h, w)

        for i in range(n):
            for j in range(n_clusters):
                masks[i, j] = (cluster_labels[i] == j).float()

        if feathering > 0:
            masks = masks.to("cuda")
            n_imgs, n_colors, h, w = masks.shape
            batch_size = n_imgs * n_colors
            masks = masks.view(batch_size, h, w)

            kernel = gaussian_kernel_2d(feathering).to(masks.device)

            print("Feathering masks...")
            # Apply convolution for feathering
            masks_feathered = torch.zeros_like(masks)
            for i in range(masks.shape[0]):
                mask_padded = masks[i]
                mask_padded = mask_padded.unsqueeze(0).unsqueeze(0)  # Add batch dimension
                mask_feathered = F.conv2d(mask_padded, kernel, padding='same')
                masks_feathered[i] = mask_feathered.squeeze()
            
            masks = masks_feathered.view(n_imgs, n_colors, h, w).to("cpu")

        return masks[:, 0], masks[:, 1], masks[:, 2], masks[:, 3], masks[:, 4], masks[:, 5], masks[:, 6], masks[:, 7]




from PIL.PngImagePlugin import PngInfo
import json

def convert_pnginfo_to_dict(pnginfo: PngInfo) -> dict:
    """
    Convert a PngInfo object to a Python dictionary.

    :param pnginfo: PngInfo object to be converted.
    :return: A dictionary representation of the PngInfo object.
    """
    if not isinstance(pnginfo, PngInfo):
        raise TypeError("Expected a PngInfo object")

    metadata_dict = {}
    # Accessing the internal structure of PngInfo object
    for key in pnginfo.__dict__.get("text", {}):
        metadata_dict[key] = pnginfo.get(key)

    return metadata_dict

class SaveImageAdvanced:
    def __init__(self):
        self.output_dir = folder_paths.get_output_directory()
        self.type = "output"
        self.prefix_append = ""
        self.compress_level = 4

    @classmethod
    def INPUT_TYPES(s):
        return {"required": 
                    {"images": ("IMAGE", ),
                     "filename_prefix": ("STRING", {"default": "ComfyUI"}),
                     "add_timestamp": ("BOOLEAN", {"default": True}),
                     "save_metadata_json": ("BOOLEAN", {"default": True}),
                     },
                "hidden": {"prompt": "PROMPT", "extra_pnginfo": "EXTRA_PNGINFO"},
                }

    RETURN_TYPES = ()
    FUNCTION = "save_images"

    OUTPUT_NODE = True

    CATEGORY = "Eden 🌱"

    def save_images(self, images, add_timestamp, save_metadata_json, filename_prefix="ComfyUI", prompt=None, extra_pnginfo=None):
        filename_prefix += self.prefix_append
        full_output_folder, filename, counter, subfolder, filename_prefix = folder_paths.get_save_image_path(filename_prefix, self.output_dir, images[0].shape[1], images[0].shape[0])
        results = list()

        timestamp_str = time.strftime("%Y%m%d-%H%M%S")
        
        for image in images:
            i = 255. * image.cpu().numpy()
            img = Image.fromarray(np.clip(i, 0, 255).astype(np.uint8))
            metadata = None
            if not args.disable_metadata:
                metadata = PngInfo()
                metadata_dict = {}
                if prompt is not None:
                    metadata.add_text("prompt", json.dumps(prompt))
                    metadata_dict["prompt"] = prompt
                if extra_pnginfo is not None:
                    for x in extra_pnginfo:
                        metadata.add_text(x, json.dumps(extra_pnginfo[x]))
                        metadata_dict[x] = extra_pnginfo[x]

            if add_timestamp:
                file = f"{filename_prefix}_{timestamp_str}_{counter:05}.png"
            else:
                file = f"{filename_prefix}_{counter:05}_.png"
            
            img.save(os.path.join(full_output_folder, file), pnginfo=metadata, compress_level=self.compress_level)
            results.append({
                "filename": file,
                "subfolder": subfolder,
                "type": self.type
            })

            if save_metadata_json and not args.disable_metadata:
                json_path = os.path.join(full_output_folder, file.replace(".png", ".json"))
                with open(json_path, "w") as f:
                    json.dump(metadata_dict, f, indent=4)                

            counter += 1

        return { "ui": { "images": results } }



def round_to_nearest_multiple(number, multiple):
    return int(multiple * round(number / multiple))

def get_centre_crop(img, aspect_ratio):
    h, w = np.array(img).shape[:2]
    if w/h > aspect_ratio:
        # crop width:
        new_w = int(h * aspect_ratio)
        left = (w - new_w) // 2
        right = (w + new_w) // 2
        crop = img[:, left:right]
    else:
        # crop height:
        new_h = int(w / aspect_ratio)
        top = (h - new_h) // 2
        bottom = (h + new_h) // 2
        crop = img[top:bottom, :]
    return crop

def get_uniformly_sized_crops(imgs, target_n_pixels=2048**2):
    """
    Given a list of images:
        - extract the best possible centre crop of same aspect ratio for all images
        - rescale these crops to have ~target_n_pixels
        - return resized images
    """

    assert len(imgs) > 1
    imgs = [np.array(img) for img in imgs]
    
    # Get center crops at same aspect ratio
    aspect_ratios = [img.shape[1] / img.shape[0] for img in imgs]
    final_aspect_ratio = np.mean(aspect_ratios)
    crops = [get_centre_crop(img, final_aspect_ratio) for img in imgs]

    # Compute final w,h using final_aspect_ratio and target_n_pixels:
    final_h = np.sqrt(target_n_pixels / final_aspect_ratio)
    final_w = final_h * final_aspect_ratio
    final_h = round_to_nearest_multiple(final_h, 8)
    final_w = round_to_nearest_multiple(final_w, 8)

    # Resize images
    resized_imgs = [cv2.resize(crop, (final_w, final_h), cv2.INTER_CUBIC) for crop in crops]
    #resized_imgs = [Image.fromarray((img * 255).astype(np.uint8)) for img in resized_imgs]
    
    return resized_imgs

    
from PIL import Image, ImageOps, ImageSequence
class LoadRandomImage:
    def __init__(self):
        self.img_extensions = [".png", ".jpg", ".jpeg", ".bmp", ".webp"]

    @classmethod
    def INPUT_TYPES(s):
        input_dir = folder_paths.get_input_directory()
        files = [f for f in os.listdir(input_dir) if os.path.isfile(os.path.join(input_dir, f))]

        return {
            "required": {
                    "folder": ("STRING", {"default": "."}),
                    "n_images": ("INT", {"default": 1, "min": 1, "max": 100}),
                    "seed": ("INT", {"default": 0, "min": 0, "max": 100000}),
                    "sort": ("BOOLEAN", {"default": False}),
                }
        }

    CATEGORY = "Eden 🌱"
    RETURN_TYPES = ("IMAGE",)
    FUNCTION = "load_image"

    def load_image(self, folder, n_images, seed, sort):
        files = [os.path.join(folder, f) for f in os.listdir(folder)]
        files = [f for f in files if os.path.isfile(f)]
        #files = sorted([f for f in files if os.path.splitext(f)[1].lower() in self.img_extensions])
        files = [f for f in files if imghdr.what(f)]

        random.seed(seed)
        random.shuffle(files)
        image_paths = files[:n_images]

        if sort:
            image_paths = sorted(image_paths)

        imgs = [Image.open(image_path) for image_path in image_paths]
        output_images = []
        for img in imgs:
            img = ImageOps.exif_transpose(img)
            if img.mode == 'I':
                img = img.point(lambda i: i * (1 / 255))
            image = img.convert("RGB")
            image = np.array(image).astype(np.float32) / 255.0
            output_images.append(image)

        if len(output_images) > 1:
            output_images = get_uniformly_sized_crops(output_images)
            output_images = [torch.from_numpy(output_image)[None,] for output_image in output_images]
            output_image = torch.cat(output_images, dim=0)
        else:
            output_image = torch.from_numpy(output_images[0])[None,]

        return (output_image,)




import torch
import cv2
import numpy as np

class HIST_matcher_depracted:
    def __init__(self):
        self.ci = None

    @classmethod
    def INPUT_TYPES(s):
        return {
            "required": {
                "src_image": ("IMAGE",),
                "dst_images": ("IMAGE",),
            }
        }

    RETURN_TYPES = ("IMAGE",)
    FUNCTION = "hist_match"
    CATEGORY = "Eden 🌱"

    def hist_match(self, src_image, dst_images):
        # bs, h, w, c = src_image.shape

        # Convert images to numpy arrays
        src_image_np  = 255. * src_image.cpu().numpy()
        dst_images_np = 255. * dst_images.cpu().numpy()

        # clip to 0-255:
        src_image_np  = np.clip(src_image_np, 0, 255).astype(np.uint8)
        dst_images_np = np.clip(dst_images_np, 0, 255).astype(np.uint8)

        # Convert images to YCrCb color space
        input_img_ycrcb   = cv2.cvtColor(src_image_np[0], cv2.COLOR_BGR2YCrCb)
        output_imgs_ycrcb = [cv2.cvtColor(img, cv2.COLOR_BGR2YCrCb) for img in dst_images_np]

        # Compute the histogram of the input image
        hist_input = cv2.calcHist([input_img_ycrcb], [0], None, [256], [0, 256])

        # Compute the average histogram of the output images
        hist_output_avg = np.mean([cv2.calcHist([img], [0], None, [256], [0, 256]) for img in output_imgs_ycrcb], axis=0)

        # plot the two histograms on the same graph:
        import matplotlib.pyplot as plt
        plt.plot(hist_input, label="Input")
        plt.plot(hist_output_avg, label="Output")
        plt.legend()
        plt.savefig("histograms.png")

        # Create a lookup table to map the average output histogram to the input histogram
        cumulative_input = np.cumsum(hist_input) / sum(hist_input)
        cumulative_output = np.cumsum(hist_output_avg) / sum(hist_output_avg)

        lookup_table = np.zeros(256, dtype=np.uint8)
        for i in range(256):
            idx = np.abs(cumulative_input[i] - cumulative_output).argmin()
            lookup_table[i] = idx

        # Visualize the lookup table:
        plt.figure()
        plt.plot(lookup_table)
        plt.savefig("lookup_table.png")
        
        # Apply the lookup table to the Y channel of each output image
        adjusted_imgs = []

        plt.figure()
        for img in output_imgs_ycrcb:
            img_adjusted = cv2.LUT(img[:,:,0], lookup_table)
            img_adjusted = cv2.merge([img_adjusted, img[:,:,1], img[:,:,2]])

            adjusted_hist = cv2.calcHist([img_adjusted], [0], None, [256], [0, 256])
            plt.plot(adjusted_hist, label="Adjusted")

            # Convert back to BGR color space and add to the list of adjusted images
            img_adjusted_bgr = cv2.cvtColor(img_adjusted, cv2.COLOR_YCrCb2BGR)
            torch_img = torch.tensor(img_adjusted_bgr).float() / 255.0
            adjusted_imgs.append(torch_img)

        plt.legend()
        plt.savefig("adjusted_histograms.png")

        output_tensors = torch.stack(adjusted_imgs, dim=0)

        return (output_tensors,)




class IMG_resolution_multiple_of:
    def __init__(self):
        self.ci = None

    @classmethod
    def INPUT_TYPES(s):
        return {
            "required": {
                "image": ("IMAGE",),
                "multiple_of": ("INT", {"default": 8, "min": 2, "max": 264}),
            }
        }

    RETURN_TYPES = ("IMAGE",)
    FUNCTION = "pad"
    CATEGORY = "Eden 🌱"

    def pad(self, image, multiple_of):
        bs, h, w, c = image.shape
        # Crop the image to the nearest multiple of 8:
        h = h - h % multiple_of
        w = w - w % multiple_of
        image = image[:, :h, :w, :]
        return (image,)



class IMG_padder:
    def __init__(self):
        self.ci = None

    @classmethod
    def INPUT_TYPES(s):
        return {
            "required": {
                "image": ("IMAGE",),
                "pad_fraction": ("FLOAT", {"default": 0.0, "min": 0, "max": 1, "step": 0.01}),
                "pad_location": (["bottom", "top", "left", "right"], ),
            }
        }

    RETURN_TYPES = ("IMAGE",)
    FUNCTION = "pad"
    CATEGORY = "Eden 🌱"

    def pad(self, image, pad_fraction, pad_location="bottom"):

        bs, h, w, c = image.shape

        color_mean_w = 4 # pixels

        # add a black border:
        if pad_location == "bottom":
            border = torch.ones((bs, int(h * pad_fraction), w, c))
            # Match the mean color at the bottom edge:
            border = border * image[:, -color_mean_w:, :, :].mean()
            image = torch.cat((image, border), dim=1)
        elif pad_location == "top":
            border = torch.ones((bs, int(h * pad_fraction), w, c))
            # Match the mean color at the top edge:
            border = border * image[:, :color_mean_w, :, :].mean()
            image = torch.cat((border, image), dim=1)
        elif pad_location == "left":
            border = torch.ones((bs, h, int(w * pad_fraction), c))
            # Match the mean color at the left edge:
            border = border * image[:, :, :color_mean_w, :].mean()
            image = torch.cat((border, image), dim=2)
        elif pad_location == "right":
            border = torch.ones((bs, h, int(w * pad_fraction), c))
            # Match the mean color at the right edge:
            border = border * image[:, :, -color_mean_w:, :].mean()
            image = torch.cat((image, border), dim=2)

        return (image,)



    
class IMG_blender:
    @classmethod
    def INPUT_TYPES(s):
        return {
            "required": {
                "image1": ("IMAGE",),
                "image2": ("IMAGE",),
                "image1_weight": ("FLOAT", {"default": 0.5, "min": 0, "max": 1, "step": 0.01}),
            }
        }

    RETURN_TYPES = ("IMAGE",)
    FUNCTION = "blend"
    CATEGORY = "Eden 🌱"

    def blend(self, image1, image2, image1_weight = 0.5):

        bs1, h1, w1, c1 = image1.shape
        bs2, h2, w2, c2 = image2.shape

        if bs1 != bs2:
            raise ValueError("Images must have the same batch size for blending!")

        if h1 != h2 or w1 != w2:
            # simply crop the larger image to the size of the smaller one:
            h = min(h1, h2)
            w = min(w1, w2)
            image1 = image1[:, :h, :w, :]
            image2 = image2[:, :h, :w, :]

        blended_image = image1 * image1_weight + image2 * (1 - image1_weight)
        
        return (blended_image,)


    
class IMG_unpadder:
    @classmethod
    def INPUT_TYPES(s):
        return {
            "required": {
                "image": ("IMAGE",),
                "unpad_fraction": ("FLOAT", {"default": 0.0, "min": 0, "max": 1, "step": 0.01}),
                "unpad_location": (["bottom", "top", "left", "right"], ),
            }
        }

    RETURN_TYPES = ("IMAGE",)
    FUNCTION = "unpad"
    CATEGORY = "Eden 🌱"

    def unpad(self, image, unpad_fraction, unpad_location = "bottom"):

        bs, h, w, c = image.shape

        if unpad_location == "bottom":
            image = image[:, :int(h * (1 - unpad_fraction)), :, :]
        elif unpad_location == "top":
            image = image[:, int(h * unpad_fraction):, :, :]
        elif unpad_location == "left":
            image = image[:, :, int(w * unpad_fraction):, :]
        elif unpad_location == "right":
            image = image[:, :, :int(w * (1 - unpad_fraction)), :]

        # always make sure width and height are divisible by 4:
        h = image.shape[1]
        w = image.shape[2]
        h = h - h % 4
        w = w - w % 4
        image = image[:, :h, :w, :]
        
        return (image,)
    

class IMG_scaler:
    """
    A class to apply mathematical operations to an image.
    """
    @classmethod
    def INPUT_TYPES(s):
        return {
            "required": {
                "image": ("IMAGE",),
                 "math_string": ("STRING", {"default": ""}),
            }
        }

    RETURN_TYPES = ("IMAGE",)
    FUNCTION = "apply_math"
    CATEGORY = "Eden 🌱"

    def apply_math(self, image, math_string):
        '''
        Apply a mathematical operation to the image.
        The math_string is applied to each pixel value.
        '''

        # Ensure the input is a PyTorch tensor
        if not isinstance(image, torch.Tensor):
            raise TypeError("The image must be a PyTorch tensor")

        input_device = image.device
        input_dtype  = image.dtype

        # Normalize image if needed
        if image.max() > 1:
            image = image.float() / 255.0

        # Define the mathematical function securely
        def safe_eval(expr, x):
            allowed_functions = {"sin": np.sin, "cos": np.cos, "exp": np.exp}  # Extend this as needed
            return eval(expr, {"__builtins__": None}, allowed_functions)

        # Create a vectorized version of the safe_eval function
        vectorized_func = np.vectorize(lambda x: safe_eval(math_string, x))

        # Apply the function to the numpy version of the image
        transformed_image = torch.from_numpy(vectorized_func(image.cpu().numpy()))

        # Clip and rescale if necessary
        transformed_image = torch.clamp(transformed_image, 0, 1)
        if input_dtype == torch.uint8:
            transformed_image = (transformed_image * 255).to(torch.uint8)

        # Convert back to original device and dtype
        output_image = transformed_image.to(input_device, dtype=input_dtype)

        return (output_image,)


def to_grayscale(images, keep_dims=True):
    """
    Convert a batch of RGB images to grayscale.
    
    Args:
        images (torch.Tensor): Input tensor of shape (batch_size, height, width, channels)
                                with channels = 3 for RGB images.
    
    Returns:
        torch.Tensor: Grayscale images of shape (batch_size, height, width, 1) or (batch_size, height, width, 3) if keep_dims=True.
    """
    if images.shape[-1] != 3:
        raise ValueError("Input images must have 3 channels (RGB).")

    # Define the weights for the RGB channels to convert to grayscale.
    # These are the standard weights used in the ITU-R BT.601 standard.
    weights = torch.tensor([0.2989, 0.5870, 0.1140], device=images.device)

    # Permute the dimensions to (batch_size, channels, height, width)
    # for easier matrix multiplication.
    images_permuted = images.permute(0, 3, 1, 2)

    # Perform the weighted sum along the channel dimension (dim=1)
    grayscale_images = torch.tensordot(images_permuted, weights, dims=([1], [0]))

    # Add an extra dimension for the channel at the end.
    grayscale_images = grayscale_images.unsqueeze(-1)

    if keep_dims:
        # Permute the dimensions back to (batch_size, height, width, 1)
        #grayscale_images = grayscale_images.permute(0, 2, 3, 1)
        # Repeat the grayscale image 3 times to match the original dimensions.
        grayscale_images = grayscale_images.repeat(1, 1, 1, 3)


    return grayscale_images


class ConvertToGrayscale:
    def __init__(self):
        self.ci = None

    @classmethod
    def INPUT_TYPES(s):
        return {
            "required": {
                "image": ("IMAGE",),
            }
        }

    RETURN_TYPES = ("IMAGE",)
    FUNCTION = "convert_to_grayscale"
    CATEGORY = "Eden 🌱"

    def convert_to_grayscale(self, image):
        # Input is a torch tensor with shape (bs, c, h, w)
        bs, h, w, c = image.shape
        if c == 1:
            pass
        elif c == 3:
            # Convert the image to grayscale
            image = to_grayscale(image)
        else:
            raise ValueError(f"Input image must have 1 or 3 channels, but got {c} channels. Image shape = {image.shape}")
        return (image,)<|MERGE_RESOLUTION|>--- conflicted
+++ resolved
@@ -5,13 +5,10 @@
 import cv2
 import numpy as np
 import random
-<<<<<<< HEAD
+
 import torch
 from torchvision import transforms
-=======
 import imghdr
-
->>>>>>> 325a5277
 
 ###########################################################################
 
